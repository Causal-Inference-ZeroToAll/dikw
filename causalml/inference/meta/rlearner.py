from __future__ import absolute_import
from __future__ import division
from __future__ import print_function
from future.builtins import super
from copy import deepcopy
import logging
import pandas as pd
import numpy as np
from tqdm import tqdm
from scipy.stats import norm
from sklearn.model_selection import cross_val_predict, KFold, train_test_split
from xgboost import XGBRegressor

<<<<<<< HEAD
from causalml.inference.meta.utils import check_control_in_treatment, check_p_conditions, convert_pd_to_np
=======
from causalml.inference.meta.utils import (check_treatment_vector, check_p_conditions,
    get_xgboost_objective_metric)
>>>>>>> 801f3d08
from causalml.inference.meta.explainer import Explainer

logger = logging.getLogger('causalml')


class BaseRLearner(object):
    """A parent class for R-learner classes.

    An R-learner estimates treatment effects with two machine learning models and the propensity score.

    Details of R-learner are available at Nie and Wager (2019) (https://arxiv.org/abs/1712.04912).
    """

    def __init__(self,
                 learner=None,
                 outcome_learner=None,
                 effect_learner=None,
                 ate_alpha=.05,
                 control_name=0,
                 n_fold=5,
                 random_state=None):
        """Initialize an R-learner.

        Args:
            learner (optional): a model to estimate outcomes and treatment effects
            outcome_learner (optional): a model to estimate outcomes
            effect_learner (optional): a model to estimate treatment effects. It needs to take `sample_weight` as an
                input argument for `fit()`
            ate_alpha (float, optional): the confidence level alpha of the ATE estimate
            control_name (str or int, optional): name of control group
            n_fold (int, optional): the number of cross validation folds for outcome_learner
            random_state (int or RandomState, optional): a seed (int) or random number generator (RandomState)
        """
        assert (learner is not None) or ((outcome_learner is not None) and (effect_learner is not None))

        if outcome_learner is None:
            self.model_mu = deepcopy(learner)
        else:
            self.model_mu = outcome_learner

        if effect_learner is None:
            self.model_tau = deepcopy(learner)
        else:
            self.model_tau = effect_learner

        self.ate_alpha = ate_alpha
        self.control_name = control_name

        self.random_state = random_state
        self.cv = KFold(n_splits=n_fold, shuffle=True, random_state=random_state)

    def __repr__(self):
        return ('{}(model_mu={},\n'
                '\tmodel_tau={})'.format(self.__class__.__name__,
                                         self.model_mu.__repr__(),
                                         self.model_tau.__repr__()))

    def fit(self, X, p, treatment, y, verbose=True):
        """Fit the treatment effect and outcome models of the R learner.

        Args:
            X (np.matrix or np.array or pd.Dataframe): a feature matrix
            p (np.ndarray or pd.Series or dict): an array of propensity scores of float (0,1) in the single-treatment
                case; or, a dictionary of treatment groups that map to propensity vectors of float (0,1)
            treatment (np.array or pd.Series): a treatment vector
            y (np.array or pd.Series): an outcome vector
        """
<<<<<<< HEAD
        X, treatment, y = convert_pd_to_np(X, treatment, y)
        check_control_in_treatment(treatment, self.control_name)
=======
        check_treatment_vector(treatment, self.control_name)
>>>>>>> 801f3d08
        self.t_groups = np.unique(treatment[treatment != self.control_name])
        self.t_groups.sort()
        check_p_conditions(p, self.t_groups)
        if isinstance(p, np.ndarray):
            treatment_name = self.t_groups[0]
            p = {treatment_name: convert_pd_to_np(p)}
        elif isinstance(p, dict):
            p = {treatment_name: convert_pd_to_np(_p) for treatment_name, _p in p.items()}

        self._classes = {group: i for i, group in enumerate(self.t_groups)}
        self.models_tau = {group: deepcopy(self.model_tau) for group in self.t_groups}
        self.vars_c = {}
        self.vars_t = {}

        if verbose:
            logger.info('generating out-of-fold CV outcome estimates')
        yhat = cross_val_predict(self.model_mu, X, y, cv=self.cv, n_jobs=-1)

        for group in self.t_groups:
            mask = (treatment == group) | (treatment == self.control_name)
            treatment_filt = treatment[mask]
            X_filt = X[mask]
            y_filt = y[mask]
            yhat_filt = yhat[mask]
            p_filt = p[group][mask]
            w = (treatment_filt == group).astype(int)

            if verbose:
                logger.info('training the treatment effect model for {} with R-loss'.format(group))
            self.models_tau[group].fit(X_filt, (y_filt - yhat_filt) / (w - p_filt),
                                       sample_weight=(w - p_filt) ** 2)

            self.vars_c[group] = (y_filt[w == 0] - yhat_filt[w == 0]).var()
            self.vars_t[group] = (y_filt[w == 1] - yhat_filt[w == 1]).var()

    def predict(self, X):
        """Predict treatment effects.

        Args:
            X (np.matrix or np.array or pd.Dataframe): a feature matrix

        Returns:
            (numpy.ndarray): Predictions of treatment effects.
        """
        X = convert_pd_to_np(X)
        te = np.zeros((X.shape[0], self.t_groups.shape[0]))
        for i, group in enumerate(self.t_groups):
            dhat = self.models_tau[group].predict(X)
            te[:, i] = dhat

        return te

    def fit_predict(self, X, p, treatment, y, return_ci=False,
                    n_bootstraps=1000, bootstrap_size=10000, verbose=True):
        """Fit the treatment effect and outcome models of the R learner and predict treatment effects.

        Args:
            X (np.matrix or np.array or pd.Dataframe): a feature matrix
            p (np.ndarray or pd.Series or dict): an array of propensity scores of float (0,1) in the single-treatment
                case; or, a dictionary of treatment groups that map to propensity vectors of float (0,1)
            treatment (np.array or pd.Series): a treatment vector
            y (np.array or pd.Series): an outcome vector
            return_ci (bool): whether to return confidence intervals
            n_bootstraps (int): number of bootstrap iterations
            bootstrap_size (int): number of samples per bootstrap
            verbose (bool): whether to output progress logs

        Returns:
            (numpy.ndarray): Predictions of treatment effects. Output dim: [n_samples, n_treatment].
                If return_ci, returns CATE [n_samples, n_treatment], LB [n_samples, n_treatment],
                UB [n_samples, n_treatment]
        """
        X, treatment, y = convert_pd_to_np(X, treatment, y)
        self.fit(X, p, treatment, y, verbose=verbose)
        te = self.predict(X)

        check_p_conditions(p, self.t_groups)
        if isinstance(p, np.ndarray):
            treatment_name = self.t_groups[0]
            p = {treatment_name: convert_pd_to_np(p)}
        elif isinstance(p, dict):
            p = {treatment_name: convert_pd_to_np(_p) for treatment_name, _p in p.items()}

        if not return_ci:
            return te
        else:
            t_groups_global = self.t_groups
            _classes_global = self._classes
            model_mu_global = deepcopy(self.model_mu)
            models_tau_global = deepcopy(self.models_tau)
            te_bootstraps = np.zeros(shape=(X.shape[0], self.t_groups.shape[0], n_bootstraps))

            logger.info('Bootstrap Confidence Intervals')
            for i in tqdm(range(n_bootstraps)):
                te_b = self.bootstrap(X, p, treatment, y, size=bootstrap_size)
                te_bootstraps[:, :, i] = te_b

            te_lower = np.percentile(te_bootstraps, (self.ate_alpha / 2) * 100, axis=2)
            te_upper = np.percentile(te_bootstraps, (1 - self.ate_alpha / 2) * 100, axis=2)

            # set member variables back to global (currently last bootstrapped outcome)
            self.t_groups = t_groups_global
            self._classes = _classes_global
            self.model_mu = deepcopy(model_mu_global)
            self.models_tau = deepcopy(models_tau_global)

            return (te, te_lower, te_upper)

    def estimate_ate(self, X, p, treatment, y, bootstrap_ci=False, n_bootstraps=1000, bootstrap_size=10000):
        """Estimate the Average Treatment Effect (ATE).

        Args:
            X (np.matrix or np.array or pd.Dataframe): a feature matrix
            p (np.ndarray or pd.Series or dict): an array of propensity scores of float (0,1) in the single-treatment
                case; or, a dictionary of treatment groups that map to propensity vectors of float (0,1)
            treatment (np.array or pd.Series): a treatment vector
            y (np.array or pd.Series): an outcome vector
            bootstrap_ci (bool): whether run bootstrap for confidence intervals
            n_bootstraps (int): number of bootstrap iterations
            bootstrap_size (int): number of samples per bootstrap
            verbose (str): whether to output progress logs

        Returns:
            The mean and confidence interval (LB, UB) of the ATE estimate.
        """
        X, treatment, y = convert_pd_to_np(X, treatment, y)
        te = self.fit_predict(X, p, treatment, y)

        check_p_conditions(p, self.t_groups)
        if isinstance(p, np.ndarray):
            treatment_name = self.t_groups[0]
            p = {treatment_name: convert_pd_to_np(p)}
        elif isinstance(p, dict):
            p = {treatment_name: convert_pd_to_np(_p) for treatment_name, _p in p.items()}

        ate = np.zeros(self.t_groups.shape[0])
        ate_lb = np.zeros(self.t_groups.shape[0])
        ate_ub = np.zeros(self.t_groups.shape[0])

        for i, group in enumerate(self.t_groups):
            w = (treatment == group).astype(int)
            prob_treatment = float(sum(w)) / X.shape[0]
            _ate = te[:, i].mean()

            se = (np.sqrt((self.vars_t[group] / prob_treatment)
                          + (self.vars_c[group] / (1 - prob_treatment))
                          + te[:, i].var())
                  / X.shape[0])

            _ate_lb = _ate - se * norm.ppf(1 - self.ate_alpha / 2)
            _ate_ub = _ate + se * norm.ppf(1 - self.ate_alpha / 2)

            ate[i] = _ate
            ate_lb[i] = _ate_lb
            ate_ub[i] = _ate_ub

        if not bootstrap_ci:
            return ate, ate_lb, ate_ub
        else:
            t_groups_global = self.t_groups
            _classes_global = self._classes
            model_mu_global = deepcopy(self.model_mu)
            models_tau_global = deepcopy(self.models_tau)

            logger.info('Bootstrap Confidence Intervals for ATE')
            ate_bootstraps = np.zeros(shape=(self.t_groups.shape[0], n_bootstraps))

            for n in tqdm(range(n_bootstraps)):
                cate_b = self.bootstrap(X, p, treatment, y, size=bootstrap_size)
                ate_bootstraps[:, n] = cate_b.mean()

            ate_lower = np.percentile(ate_bootstraps, (self.ate_alpha / 2) * 100, axis=1)
            ate_upper = np.percentile(ate_bootstraps, (1 - self.ate_alpha / 2) * 100, axis=1)

            # set member variables back to global (currently last bootstrapped outcome)
            self.t_groups = t_groups_global
            self._classes = _classes_global
            self.model_mu = deepcopy(model_mu_global)
            self.models_tau = deepcopy(models_tau_global)
            return ate, ate_lower, ate_upper

    def bootstrap(self, X, p, treatment, y, size=10000):
        """Runs a single bootstrap. Fits on bootstrapped sample, then predicts on whole population."""

        idxs = np.random.choice(np.arange(0, X.shape[0]), size=size)
        X_b = X[idxs]
        p_b = {group: _p[idxs] for group, _p in p.items()}
        treatment_b = treatment[idxs]
        y_b = y[idxs]
        self.fit(X=X_b, p=p_b, treatment=treatment_b, y=y_b, verbose=False)
        te_b = self.predict(X=X)
        return te_b

    def get_importance(self, X=None, tau=None, model_tau_feature=None, features=None, method='auto', normalize=True):
        """
        Builds a model (using X to predict estimated/actual tau), and then calculates feature importances
        based on a specified method.

        Currently supported methods include:
            - auto (calculates importance based on estimator's default implementation of feature importance;
                    estimator must be tree-based)
                    Note: if none provided, it uses lightgbm's LGBMRegressor as estimator, and "gain" as
                    importance type
            - permutation (calculates importance based on mean decrease in accuracy; estimator can be any form)
        Hint: for permutation, downsample data for better performance especially if X.shape[1] is large

        Args:
            X (np.matrix or np.array or pd.Dataframe): a feature matrix
            tau (np.array): a treatment effect vector (estimated/actual)
            model_tau_feature (sklearn/lightgbm/xgboost model object): an unfitted model object
            features (np.array): list/array of feature names. If None, an enumerated list will be used.
            method (str): auto, permutation
            normalize (bool): normalize by sum of importances if method=gini (defaults to True)
        """
        explainer = Explainer(method=method, control_name=self.control_name,
                              X=X, tau=tau, model_tau=None, r_learners=self.models_tau,
                              features=features, classes=self._classes, normalize=normalize)
        return explainer.get_importance()

    def get_shap_values(self, X=None, model_tau_feature=None, tau=None, features=None):
        """
        Builds a model (using X to predict estimated/actual tau), and then calculates shapley values.
        Args:
            X (np.matrix or np.array or pd.Dataframe): a feature matrix
            tau (np.array): a treatment effect vector (estimated/actual)
            model_tau_feature (sklearn/lightgbm/xgboost model object): an unfitted model object
            features (optional, np.array): list/array of feature names. If None, an enumerated list will be used.
        """
        explainer = Explainer(method='shapley', control_name=self.control_name,
                              X=X, tau=tau, model_tau=model_tau_feature,
                              features=features, classes=self._classes)
        return explainer.get_shap_values()

    def plot_importance(self, X=None, tau=None, model_tau_feature=None, features=None, method='auto', normalize=True):
        """
        Builds a model (using X to predict estimated/actual tau), and then plots feature importances
        based on a specified method.

        Currently supported methods include:
            - auto (calculates importance based on estimator's default implementation of feature importance;
                    estimator must be tree-based)
                    Note: if none provided, it uses lightgbm's LGBMRegressor as estimator, and "gain" as
                    importance type
            - permutation (calculates importance based on mean decrease in accuracy; estimator can be any form)
        Hint: for permutation, downsample data for better performance especially if X.shape[1] is large

        Args:
            X (np.matrix or np.array or pd.Dataframe): a feature matrix
            tau (np.array): a treatment effect vector (estimated/actual)
            model_tau_feature (sklearn/lightgbm/xgboost model object): an unfitted model object
            features (optional, np.array): list/array of feature names. If None, an enumerated list will be used.
            method (str): auto, permutation
            normalize (bool): normalize by sum of importances if method=gini (defaults to True)
        """
        explainer = Explainer(method=method, control_name=self.control_name,
                              X=X, tau=tau, model_tau=None, r_learners=self.models_tau,
                              features=features, classes=self._classes, normalize=normalize)
        explainer.plot_importance()

    def plot_shap_values(self, X=None, tau=None, model_tau_feature=None, features=None, shap_dict=None, **kwargs):
        """
        Plots distribution of shapley values.

        If shapley values have been pre-computed, pass it through the shap_dict parameter.
        If shap_dict is not provided, this builds a new model (using X to predict estimated/actual tau),
        and then calculates shapley values.

        Args:
            X (np.matrix or np.array or pd.Dataframe): a feature matrix. Required if shap_dict is None.
            tau (np.array): a treatment effect vector (estimated/actual)
            model_tau_feature (sklearn/lightgbm/xgboost model object): an unfitted model object
            features (optional, np.array): list/array of feature names. If None, an enumerated list will be used.
            shap_dict (optional, dict): a dict of shapley value matrices. If None, shap_dict will be computed.
        """
        override_checks = False if shap_dict is None else True
        explainer = Explainer(method='shapley', control_name=self.control_name,
                              X=X, tau=tau, model_tau=model_tau_feature,
                              features=features, override_checks=override_checks, classes=self._classes)
        explainer.plot_shap_values(shap_dict=shap_dict)

    def plot_shap_dependence(self, treatment_group, feature_idx, X, tau, model_tau_feature=None, features=None,
                             shap_dict=None, interaction_idx='auto', **kwargs):
        """
        Plots dependency of shapley values for a specified feature, colored by an interaction feature.

        If shapley values have been pre-computed, pass it through the shap_dict parameter.
        If shap_dict is not provided, this builds a new model (using X to predict estimated/actual tau),
        and then calculates shapley values.

        This plots the value of the feature on the x-axis and the SHAP value of the same feature
        on the y-axis. This shows how the model depends on the given feature, and is like a
        richer extension of the classical partial dependence plots. Vertical dispersion of the
        data points represents interaction effects.

        Args:
            treatment_group (str or int): name of treatment group to create dependency plot on
            feature_idx (str or int): feature index / name to create dependency plot on
            X (np.matrix or np.array or pd.Dataframe): a feature matrix
            tau (np.array): a treatment effect vector (estimated/actual)
            model_tau_feature (sklearn/lightgbm/xgboost model object): an unfitted model object
            features (optional, np.array): list/array of feature names. If None, an enumerated list will be used.
            shap_dict (optional, dict): a dict of shapley value matrices. If None, shap_dict will be computed.
            interaction_idx (optional, str or int): feature index / name used in coloring scheme as interaction feature.
                If "auto" then shap.common.approximate_interactions is used to pick what seems to be the
                strongest interaction (note that to find to true strongest interaction you need to compute
                the SHAP interaction values).
        """
        override_checks = False if shap_dict is None else True
        explainer = Explainer(method='shapley', control_name=self.control_name,
                              X=X, tau=tau, model_tau=model_tau_feature,
                              features=features, override_checks=override_checks,
                              classes=self._classes)
        explainer.plot_shap_dependence(treatment_group=treatment_group,
                                       feature_idx=feature_idx,
                                       shap_dict=shap_dict,
                                       interaction_idx=interaction_idx,
                                       **kwargs)


class BaseRRegressor(BaseRLearner):
    """
    A parent class for R-learner regressor classes.
    """

    def __init__(self,
                 learner=None,
                 outcome_learner=None,
                 effect_learner=None,
                 ate_alpha=.05,
                 control_name=0,
                 n_fold=5,
                 random_state=None):
        """Initialize an R-learner regressor.

        Args:
            learner (optional): a model to estimate outcomes and treatment effects
            outcome_learner (optional): a model to estimate outcomes
            effect_learner (optional): a model to estimate treatment effects. It needs to take `sample_weight` as an
                input argument for `fit()`
            ate_alpha (float, optional): the confidence level alpha of the ATE estimate
            control_name (str or int, optional): name of control group
            n_fold (int, optional): the number of cross validation folds for outcome_learner
            random_state (int or RandomState, optional): a seed (int) or random number generator (RandomState)
        """
        super().__init__(
            learner=learner,
            outcome_learner=outcome_learner,
            effect_learner=effect_learner,
            ate_alpha=ate_alpha,
            control_name=control_name,
            n_fold=n_fold,
            random_state=random_state)


class BaseRClassifier(BaseRLearner):
    """
    A parent class for R-learner classifier classes.
    """

    def __init__(self,
                 learner=None,
                 outcome_learner=None,
                 effect_learner=None,
                 ate_alpha=.05,
                 control_name=0,
                 n_fold=5,
                 random_state=None):
        """Initialize an R-learner classifier.

        Args:
            learner (optional): a model to estimate outcomes and treatment effects. Even if specified, the user
                must still specify either the outcome learner or the effect learner.
            outcome_learner (optional): a model to estimate outcomes. Should have a predict_proba() method.
            effect_learner (optional): a model to estimate treatment effects. It needs to take `sample_weight` as an
                input argument for `fit()`
            ate_alpha (float, optional): the confidence level alpha of the ATE estimate
            control_name (str or int, optional): name of control group
            n_fold (int, optional): the number of cross validation folds for outcome_learner
            random_state (int or RandomState, optional): a seed (int) or random number generator (RandomState)
        """
        super().__init__(
            learner=learner,
            outcome_learner=outcome_learner,
            effect_learner=effect_learner,
            ate_alpha=ate_alpha,
            control_name=control_name,
            n_fold=n_fold,
            random_state=random_state)

        if (outcome_learner is None) and (effect_learner is None):
            raise ValueError("Either the outcome learner or the effect learner must be specified.")

    def fit(self, X, p, treatment, y, verbose=True):
        """Fit the treatment effect and outcome models of the R learner.

        Args:
            X (np.matrix or np.array or pd.Dataframe): a feature matrix
            p (np.ndarray or pd.Series or dict): an array of propensity scores of float (0,1) in the single-treatment
                case; or, a dictionary of treatment groups that map to propensity vectors of float (0,1)
            treatment (np.array or pd.Series): a treatment vector
            y (np.array or pd.Series): an outcome vector
        """
<<<<<<< HEAD
        check_control_in_treatment(treatment, self.control_name)
        X, treatment, y = convert_pd_to_np(X, treatment, y)
=======
        check_treatment_vector(treatment, self.control_name)
>>>>>>> 801f3d08
        self.t_groups = np.unique(treatment[treatment != self.control_name])
        self.t_groups.sort()
        check_p_conditions(p, self.t_groups)
        if isinstance(p, np.ndarray):
            treatment_name = self.t_groups[0]
            p = {treatment_name: convert_pd_to_np(p)}
        elif isinstance(p, dict):
            p = {treatment_name: convert_pd_to_np(_p) for treatment_name, _p in p.items()}

        self._classes = {group: i for i, group in enumerate(self.t_groups)}
        self.models_tau = {group: deepcopy(self.model_tau) for group in self.t_groups}
        self.vars_c = {}
        self.vars_t = {}

        if verbose:
            logger.info('generating out-of-fold CV outcome estimates')
        yhat = cross_val_predict(self.model_mu, X, y, cv=self.cv, method='predict_proba', n_jobs=-1)[:, 1]

        for group in self.t_groups:
            mask = (treatment == group) | (treatment == self.control_name)
            treatment_filt = treatment[mask]
            X_filt = X[mask]
            y_filt = y[mask]
            yhat_filt = yhat[mask]
            p_filt = p[group][mask]
            w = (treatment_filt == group).astype(int)

            if verbose:
                logger.info('training the treatment effect model for {} with R-loss'.format(group))
            self.models_tau[group].fit(X_filt, (y_filt - yhat_filt) / (w - p_filt),
                                       sample_weight=(w - p_filt) ** 2)

            self.vars_c[group] = (y_filt[w == 0] - yhat_filt[w == 0]).var()
            self.vars_t[group] = (y_filt[w == 1] - yhat_filt[w == 1]).var()

    def predict(self, X):
        """Predict treatment effects.

        Args:
            X (np.matrix or np.array or pd.Dataframe): a feature matrix

        Returns:
            (numpy.ndarray): Predictions of treatment effects.
        """
        te = np.zeros((X.shape[0], self.t_groups.shape[0]))
        for i, group in enumerate(self.t_groups):
            dhat = self.models_tau[group].predict(X)
            te[:, i] = dhat

        return te


class XGBRRegressor(BaseRRegressor):
    def __init__(self,
                 early_stopping=True,
                 test_size=0.3,
                 early_stopping_rounds=30,
                 effect_learner_objective='rank:pairwise',
                 effect_learner_n_estimators=500,
                 random_state=42,
                 *args,
                 **kwargs):
        """Initialize an R-learner regressor with XGBoost model using pairwise ranking objective.

        Args:
            early_stopping: whether or not to use early stopping when fitting effect learner
            test_size (float, optional): the proportion of the dataset to use as validation set when early stopping is
                                         enabled
            early_stopping_rounds (int, optional): validation metric needs to improve at least once in every
                                                   early_stopping_rounds round(s) to continue training
            effect_learner_objective (str, optional): the learning objective for the effect learner
                                                      (default = 'rank:pairwise')
            effect_learner_n_estimators (int, optional): number of trees to fit for the effect learner (default = 500)
        """

        assert isinstance(random_state, int), 'random_state should be int.'

        objective, metric = get_xgboost_objective_metric(effect_learner_objective)
        self.effect_learner_objective = objective
        self.effect_learner_eval_metric = metric
        self.effect_learner_n_estimators = effect_learner_n_estimators
        self.early_stopping = early_stopping
        if self.early_stopping:
            self.test_size = test_size
            self.early_stopping_rounds = early_stopping_rounds

        super().__init__(
            outcome_learner=XGBRegressor(random_state=random_state, *args, **kwargs),
            effect_learner=XGBRegressor(objective=self.effect_learner_objective,
                                        n_estimators=self.effect_learner_n_estimators,
                                        random_state=random_state,
                                        *args,
                                        **kwargs)
        )

    def fit(self, X, p, treatment, y, verbose=True):
        """Fit the treatment effect and outcome models of the R learner.

        Args:
            X (np.matrix or np.array or pd.Dataframe): a feature matrix
            p (np.ndarray or pd.Series or dict): an array of propensity scores of float (0,1) in the single-treatment
                case; or, a dictionary of treatment groups that map to propensity vectors of float (0,1)
            treatment (np.array or pd.Series): a treatment vector
            y (np.array or pd.Series): an outcome vector
        """
<<<<<<< HEAD
        check_control_in_treatment(treatment, self.control_name)
        X, treatment, y = convert_pd_to_np(X, treatment, y)
=======
        check_treatment_vector(treatment, self.control_name)
>>>>>>> 801f3d08
        self.t_groups = np.unique(treatment[treatment != self.control_name])
        self.t_groups.sort()
        check_p_conditions(p, self.t_groups)
        if isinstance(p, np.ndarray):
            treatment_name = self.t_groups[0]
            p = {treatment_name: convert_pd_to_np(p)}
        elif isinstance(p, dict):
            p = {treatment_name: convert_pd_to_np(_p) for treatment_name, _p in p.items()}

        self._classes = {group: i for i, group in enumerate(self.t_groups)}
        self.models_tau = {group: deepcopy(self.model_tau) for group in self.t_groups}
        self.vars_c = {}
        self.vars_t = {}

        if verbose:
            logger.info('generating out-of-fold CV outcome estimates')
        yhat = cross_val_predict(self.model_mu, X, y, cv=self.cv, n_jobs=-1)

        for group in self.t_groups:
            treatment_mask = (treatment == group) | (treatment == self.control_name)
            treatment_filt = treatment[treatment_mask]
            w = (treatment_filt == group).astype(int)

            X_filt = X[treatment_mask]
            y_filt = y[treatment_mask]
            yhat_filt = yhat[treatment_mask]
            p_filt = p[group][treatment_mask]

            if verbose:
                logger.info('training the treatment effect model for {} with R-loss'.format(group))

            if self.early_stopping:
                X_train_filt, X_test_filt, y_train_filt, y_test_filt, yhat_train_filt, yhat_test_filt, \
                    w_train, w_test, p_train_filt, p_test_filt = train_test_split(
                        X_filt, y_filt, yhat_filt, w, p_filt,
                        test_size=self.test_size, random_state=self.random_state
                    )

                self.models_tau[group].fit(X=X_train_filt,
                                           y=(y_train_filt - yhat_train_filt) / (w_train - p_train_filt),
                                           sample_weight=(w_train - p_train_filt) ** 2,
                                           eval_set=[(X_test_filt,
                                                      (y_test_filt - yhat_test_filt) / (w_test - p_test_filt))],
                                           sample_weight_eval_set=[(w_test - p_test_filt) ** 2],
                                           eval_metric=self.effect_learner_eval_metric,
                                           early_stopping_rounds=self.early_stopping_rounds,
                                           verbose=verbose)

            else:
                self.models_tau[group].fit(X_filt, (y_filt - yhat_filt) / (w - p_filt),
                                           sample_weight=(w - p_filt) ** 2,
                                           eval_metric=self.effect_learner_eval_metric)

            self.vars_c[group] = (y_filt[w == 0] - yhat_filt[w == 0]).var()
            self.vars_t[group] = (y_filt[w == 1] - yhat_filt[w == 1]).var()<|MERGE_RESOLUTION|>--- conflicted
+++ resolved
@@ -11,12 +11,8 @@
 from sklearn.model_selection import cross_val_predict, KFold, train_test_split
 from xgboost import XGBRegressor
 
-<<<<<<< HEAD
-from causalml.inference.meta.utils import check_control_in_treatment, check_p_conditions, convert_pd_to_np
-=======
 from causalml.inference.meta.utils import (check_treatment_vector, check_p_conditions,
-    get_xgboost_objective_metric)
->>>>>>> 801f3d08
+    get_xgboost_objective_metric, convert_pd_to_np)
 from causalml.inference.meta.explainer import Explainer
 
 logger = logging.getLogger('causalml')
@@ -84,12 +80,8 @@
             treatment (np.array or pd.Series): a treatment vector
             y (np.array or pd.Series): an outcome vector
         """
-<<<<<<< HEAD
         X, treatment, y = convert_pd_to_np(X, treatment, y)
-        check_control_in_treatment(treatment, self.control_name)
-=======
         check_treatment_vector(treatment, self.control_name)
->>>>>>> 801f3d08
         self.t_groups = np.unique(treatment[treatment != self.control_name])
         self.t_groups.sort()
         check_p_conditions(p, self.t_groups)
@@ -492,12 +484,8 @@
             treatment (np.array or pd.Series): a treatment vector
             y (np.array or pd.Series): an outcome vector
         """
-<<<<<<< HEAD
-        check_control_in_treatment(treatment, self.control_name)
+        check_treatment_vector(treatment, self.control_name)
         X, treatment, y = convert_pd_to_np(X, treatment, y)
-=======
-        check_treatment_vector(treatment, self.control_name)
->>>>>>> 801f3d08
         self.t_groups = np.unique(treatment[treatment != self.control_name])
         self.t_groups.sort()
         check_p_conditions(p, self.t_groups)
@@ -603,12 +591,8 @@
             treatment (np.array or pd.Series): a treatment vector
             y (np.array or pd.Series): an outcome vector
         """
-<<<<<<< HEAD
-        check_control_in_treatment(treatment, self.control_name)
+        check_treatment_vector(treatment, self.control_name)
         X, treatment, y = convert_pd_to_np(X, treatment, y)
-=======
-        check_treatment_vector(treatment, self.control_name)
->>>>>>> 801f3d08
         self.t_groups = np.unique(treatment[treatment != self.control_name])
         self.t_groups.sort()
         check_p_conditions(p, self.t_groups)
